--- conflicted
+++ resolved
@@ -193,20 +193,12 @@
         opts[:system] = true
       end
 
-<<<<<<< HEAD
       # Can't use Bundler.settings for this because settings needs gemfile.dirname
       Bundler.settings[:path]   = nil if opts[:system]
       Bundler.settings[:path]   = "vendor/bundle" if opts[:deployment]
       Bundler.settings[:path]   = opts[:path] if opts[:path]
       Bundler.settings[:path] ||= "bundle" if opts[:standalone]
       Bundler.settings[:bin]    = opts["binstubs"] if opts[:binstubs]
-=======
-      Bundler.settings[:path] = nil if opts[:system]
-      Bundler.settings[:path] = "vendor/bundle" if opts[:deployment]
-      Bundler.settings[:path] = path if path
-      Bundler.settings[:path] = opts[:path] if opts[:path]
-      Bundler.settings[:bin] = opts["binstubs"] if opts[:binstubs]
->>>>>>> 83a9f94a
       Bundler.settings[:no_prune] = true if opts["no-prune"]
       Bundler.settings[:disable_shared_gems] = '1' if Bundler.settings[:path]
       Bundler.settings.without  = opts[:without] unless opts[:without].empty?
