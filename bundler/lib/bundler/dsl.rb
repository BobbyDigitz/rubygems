--- conflicted
+++ resolved
@@ -191,11 +191,7 @@
     def _normalize_options(name, version, opts)
       _normalize_hash(opts)
 
-<<<<<<< HEAD
-      invalid_keys = opts.keys - %w(group groups git github path name branch ref tag require submodules platform platforms)
-=======
-      invalid_keys = opts.keys - %w(group groups git path name branch ref tag require submodules platform platforms type)
->>>>>>> 2beafab9
+      invalid_keys = opts.keys - %w(group groups git github path name branch ref tag require submodules platform platforms type)
       if invalid_keys.any?
         plural = invalid_keys.size > 1
         message = "You passed #{invalid_keys.map{|k| ':'+k }.join(", ")} "
